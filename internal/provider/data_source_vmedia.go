--- conflicted
+++ resolved
@@ -109,14 +109,6 @@
 		return
 	}
 
-<<<<<<< HEAD
-	if len(vmedia_collection) == 0 {
-		//        resp.Diagnostics.AddWarning("Virtual media collection is empty", "")
-		//        return
-	}
-
-=======
->>>>>>> 9dc53fd3
 	// Browse collection of vmedia and store its values
 	for _, vmedia := range vmedia_collection {
 		var found_vmedia models.VirtualMediaData
