/*
Copyright (c) 2024 Fsas Technologies Inc., or its subsidiaries. All Rights Reserved.

Licensed under the Mozilla Public License Version 2.0 (the "License");
you may not use this file except in compliance with the License.
You may obtain a copy of the License at

    http://mozilla.org/MPL/2.0/


Unless required by applicable law or agreed to in writing, software
distributed under the License is distributed on an "AS IS" BASIS,
WITHOUT WARRANTIES OR CONDITIONS OF ANY KIND, either express or implied.
See the License for the specific language governing permissions and
limitations under the License.
*/

package provider

import (
	"context"
	"errors"
	"fmt"
	"terraform-provider-irmc-redfish/internal/models"
	"time"

	"github.com/hashicorp/terraform-plugin-framework-validators/listvalidator"
	datasourceSchema "github.com/hashicorp/terraform-plugin-framework/datasource/schema"
	resourceSchema "github.com/hashicorp/terraform-plugin-framework/resource/schema"
	"github.com/hashicorp/terraform-plugin-framework/schema/validator"
	"github.com/hashicorp/terraform-plugin-log/tflog"
	"github.com/stmcginnis/gofish"
	"github.com/stmcginnis/gofish/redfish"
)

const (
	redfishServerMD        string = "List of server BMCs and their respective user credentials"
	vmediaName             string = "virtual_media"
	storageVolumeName      string = "storage_volume"
	irmcRestart            string = "irmc_reset"
	bootSourceOverrideName string = "boot_source_override"
	bootOrderName          string = "boot_order"
	biosName               string = "bios"
	userAccount            string = "user_account"
	simpleUpdate           string = "simple_update"
	firmwareInventory      string = "firmware_inventory"
	storageName            string = "storage"
	systemBoot             string = "system_boot"
<<<<<<< HEAD
	iRMCAttributes         string = "irmc_attributes"
=======
	firmwareUpdate         string = "irmc_firmware_update"
>>>>>>> 03d3d9f3
)

const (
	HTTP_HEADER_IF_MATCH = "If-Match"
	HTTP_HEADER_ETAG     = "ETag"
	HTTP_HEADER_LOCATION = "Location"
)

type ServerConfig struct {
	Username    string `json:"username"`
	Password    string `json:"password"`
	Endpoint    string `json:"endpoint"`
	SslInsecure bool   `json:"ssl_insecure"`
}

type CommonImportConfig struct {
	ServerConfig
	ID string `json:"id"`
}

// RedfishServerDatasourceSchema to construct schema of redfish server.
func RedfishServerDatasourceSchema() map[string]datasourceSchema.Attribute {
	return map[string]datasourceSchema.Attribute{
		"username": datasourceSchema.StringAttribute{
			Optional:    true,
			Description: "User name for login",
		},
		"password": datasourceSchema.StringAttribute{
			Optional:    true,
			Description: "User password for login",
			Sensitive:   true,
		},
		"endpoint": datasourceSchema.StringAttribute{
			Required:    true,
			Description: "Server BMC IP address or hostname",
		},
		"ssl_insecure": datasourceSchema.BoolAttribute{
			Optional:    true,
			Description: "This field indicates whether the SSL/TLS certificate must be verified or not",
		},
	}
}

func RedfishServerSchema() map[string]resourceSchema.Attribute {
	return map[string]resourceSchema.Attribute{
		"username": resourceSchema.StringAttribute{
			Optional:    true,
			Description: "User name for login",
		},
		"password": resourceSchema.StringAttribute{
			Optional:    true,
			Description: "User password for login",
			Sensitive:   true,
		},
		"endpoint": resourceSchema.StringAttribute{
			Required:    true,
			Description: "Server BMC IP address or hostname",
		},
		"ssl_insecure": resourceSchema.BoolAttribute{
			Optional:    true,
			Description: "This field indicates whether the SSL/TLS certificate must be verified or not",
		},
	}
}

// RedfishServerDatasourceBlockMap to construct common lock map for data sources.
func RedfishServerDatasourceBlockMap() map[string]datasourceSchema.Block {
	return map[string]datasourceSchema.Block{
		"server": datasourceSchema.ListNestedBlock{
			MarkdownDescription: redfishServerMD,
			Description:         redfishServerMD,
			Validators: []validator.List{
				listvalidator.SizeAtMost(1),
				listvalidator.IsRequired(),
			},
			NestedObject: datasourceSchema.NestedBlockObject{
				Attributes: RedfishServerDatasourceSchema(),
			},
		},
	}
}

func RedfishServerResourceBlockMap() map[string]resourceSchema.Block {
	return map[string]resourceSchema.Block{
		"server": resourceSchema.ListNestedBlock{
			MarkdownDescription: redfishServerMD,
			Description:         redfishServerMD,
			Validators: []validator.List{
				listvalidator.SizeAtMost(1),
				listvalidator.IsRequired(),
			},
			NestedObject: resourceSchema.NestedBlockObject{
				Attributes: RedfishServerSchema(),
			},
		},
	}
}

func ConnectTargetSystem(pconfig *IrmcProvider, rserver *[]models.RedfishServer) (*gofish.APIClient, error) {
	if len(*rserver) == 0 {
		return nil, fmt.Errorf("no provider block was found")
	}

	// first redfish server block
	if len(*rserver) == 0 {
		return nil, errors.New("redfish server config not present")
	}
	rserver1 := (*rserver)[0]
	var redfishClientUser, redfishClientPass string

	if len(rserver1.User.ValueString()) > 0 {
		redfishClientUser = rserver1.User.ValueString()
	} else if len(pconfig.Username) > 0 {
		redfishClientUser = pconfig.Username
	} else {
		return nil, fmt.Errorf("error. Either provide username at provider level or resource level. Please check your configuration")
	}

	if len(rserver1.Password.ValueString()) > 0 {
		redfishClientPass = rserver1.Password.ValueString()
	} else if len(pconfig.Password) > 0 {
		redfishClientPass = pconfig.Password
	} else {
		return nil, fmt.Errorf("error. Either provide password at provider level or resource level. Please check your configuration")
	}

	if len(redfishClientUser) == 0 || len(redfishClientPass) == 0 {
		return nil, fmt.Errorf("error. Either Redfish client username or password has not been set. Please check your configuration")
	}

	clientConfig := gofish.ClientConfig{
		Endpoint:  rserver1.Endpoint.ValueString(),
		Username:  redfishClientUser,
		Password:  redfishClientPass,
		BasicAuth: true,
		Insecure:  rserver1.SslInsecure.ValueBool(),
	}
	api, err := gofish.Connect(clientConfig)
	if err != nil {
		return nil, fmt.Errorf("error connecting to redfish API: %w", err)
	}

	return api, nil
}

// GetSystemResource returns ComputerSystem resource from target defined by service.
func GetSystemResource(service *gofish.Service) (*redfish.ComputerSystem, error) {
	systems, err := service.Systems()
	if err != nil {
		return nil, err
	}

	for _, system := range systems {
		if system.ID == "0" { // at the moment only one specific 0 is supported
			return system, nil
		}
	}

	return nil, fmt.Errorf("Requested System resource has not been found on list")
}

func difference(a, b []string) []string {
	mb := make(map[string]struct{}, len(b))
	for _, x := range b {
		mb[x] = struct{}{}
	}
	var diff []string
	for _, x := range a {
		if _, found := mb[x]; !found {
			diff = append(diff, x)
		}
	}
	return diff
}

func retryConnectWithTimeout(ctx context.Context, pconfig *IrmcProvider, rserver *[]models.RedfishServer) (*gofish.APIClient, error) {
	startTime := time.Now()
	var apiClient *gofish.APIClient
	var err error
	timeout := 10 * time.Minute

	for time.Since(startTime) < timeout {
		apiClient, err = ConnectTargetSystem(pconfig, rserver)
		if err == nil {
			tflog.Info(ctx, "Successfully connected to the IRMC system.")
			return apiClient, nil
		}

		tflog.Warn(ctx, fmt.Sprintf("Failed to connect to the IRMC system: %s. Retrying in 30 seconds...", err.Error()))
		time.Sleep(30 * time.Second)
	}

	return nil, fmt.Errorf("connection timed out after 10 minutes: %w", err)
}<|MERGE_RESOLUTION|>--- conflicted
+++ resolved
@@ -46,11 +46,8 @@
 	firmwareInventory      string = "firmware_inventory"
 	storageName            string = "storage"
 	systemBoot             string = "system_boot"
-<<<<<<< HEAD
+	firmwareUpdate         string = "irmc_firmware_update"
 	iRMCAttributes         string = "irmc_attributes"
-=======
-	firmwareUpdate         string = "irmc_firmware_update"
->>>>>>> 03d3d9f3
 )
 
 const (
