/*
Copyright (c) 2024 Fsas Technologies Inc., or its subsidiaries. All Rights Reserved.

Licensed under the Mozilla Public License Version 2.0 (the "License");
you may not use this file except in compliance with the License.
You may obtain a copy of the License at

    http://mozilla.org/MPL/2.0/


Unless required by applicable law or agreed to in writing, software
distributed under the License is distributed on an "AS IS" BASIS,
WITHOUT WARRANTIES OR CONDITIONS OF ANY KIND, either express or implied.
See the License for the specific language governing permissions and
limitations under the License.
*/

package provider

import (
	"context"
	"errors"
	"fmt"
	"terraform-provider-irmc-redfish/internal/models"
	"time"

	"github.com/hashicorp/terraform-plugin-framework-validators/listvalidator"
	datasourceSchema "github.com/hashicorp/terraform-plugin-framework/datasource/schema"
	resourceSchema "github.com/hashicorp/terraform-plugin-framework/resource/schema"
	"github.com/hashicorp/terraform-plugin-framework/schema/validator"
	"github.com/hashicorp/terraform-plugin-log/tflog"
	"github.com/stmcginnis/gofish"
	"github.com/stmcginnis/gofish/redfish"
)

const (
	redfishServerMD        string = "List of server BMCs and their respective user credentials"
	vmediaName             string = "virtual_media"
	storageVolumeName      string = "storage_volume"
	irmcRestart            string = "irmc_reset"
	bootSourceOverrideName string = "boot_source_override"
	bootOrderName          string = "boot_order"
	biosName               string = "bios"
	userAccount            string = "user_account"
	simpleUpdate           string = "simple_update"
	firmwareInventory      string = "firmware_inventory"
	storageName            string = "storage"
<<<<<<< HEAD
	iRMCAttributes         string = "irmc_attributes"
=======
	systemBoot             string = "system_boot"
>>>>>>> 03e26fb6
)

const (
	HTTP_HEADER_IF_MATCH = "If-Match"
	HTTP_HEADER_ETAG     = "ETag"
)

type ServerConfig struct {
	Username    string `json:"username"`
	Password    string `json:"password"`
	Endpoint    string `json:"endpoint"`
	SslInsecure bool   `json:"ssl_insecure"`
}

type CommonImportConfig struct {
	ServerConfig
	ID string `json:"id"`
}

// RedfishServerDatasourceSchema to construct schema of redfish server.
func RedfishServerDatasourceSchema() map[string]datasourceSchema.Attribute {
	return map[string]datasourceSchema.Attribute{
		"username": datasourceSchema.StringAttribute{
			Optional:    true,
			Description: "User name for login",
		},
		"password": datasourceSchema.StringAttribute{
			Optional:    true,
			Description: "User password for login",
			Sensitive:   true,
		},
		"endpoint": datasourceSchema.StringAttribute{
			Required:    true,
			Description: "Server BMC IP address or hostname",
		},
		"ssl_insecure": datasourceSchema.BoolAttribute{
			Optional:    true,
			Description: "This field indicates whether the SSL/TLS certificate must be verified or not",
		},
	}
}

func RedfishServerSchema() map[string]resourceSchema.Attribute {
	return map[string]resourceSchema.Attribute{
		"username": resourceSchema.StringAttribute{
			Optional:    true,
			Description: "User name for login",
		},
		"password": resourceSchema.StringAttribute{
			Optional:    true,
			Description: "User password for login",
			Sensitive:   true,
		},
		"endpoint": resourceSchema.StringAttribute{
			Required:    true,
			Description: "Server BMC IP address or hostname",
		},
		"ssl_insecure": resourceSchema.BoolAttribute{
			Optional:    true,
			Description: "This field indicates whether the SSL/TLS certificate must be verified or not",
		},
	}
}

// RedfishServerDatasourceBlockMap to construct common lock map for data sources.
func RedfishServerDatasourceBlockMap() map[string]datasourceSchema.Block {
	return map[string]datasourceSchema.Block{
		"server": datasourceSchema.ListNestedBlock{
			MarkdownDescription: redfishServerMD,
			Description:         redfishServerMD,
			Validators: []validator.List{
				listvalidator.SizeAtMost(1),
				listvalidator.IsRequired(),
			},
			NestedObject: datasourceSchema.NestedBlockObject{
				Attributes: RedfishServerDatasourceSchema(),
			},
		},
	}
}

func RedfishServerResourceBlockMap() map[string]resourceSchema.Block {
	return map[string]resourceSchema.Block{
		"server": resourceSchema.ListNestedBlock{
			MarkdownDescription: redfishServerMD,
			Description:         redfishServerMD,
			Validators: []validator.List{
				listvalidator.SizeAtMost(1),
				listvalidator.IsRequired(),
			},
			NestedObject: resourceSchema.NestedBlockObject{
				Attributes: RedfishServerSchema(),
			},
		},
	}
}

func ConnectTargetSystem(pconfig *IrmcProvider, rserver *[]models.RedfishServer) (*gofish.APIClient, error) {
	if len(*rserver) == 0 {
		return nil, fmt.Errorf("no provider block was found")
	}

	// first redfish server block
	if len(*rserver) == 0 {
		return nil, errors.New("redfish server config not present")
	}
	rserver1 := (*rserver)[0]
	var redfishClientUser, redfishClientPass string

	if len(rserver1.User.ValueString()) > 0 {
		redfishClientUser = rserver1.User.ValueString()
	} else if len(pconfig.Username) > 0 {
		redfishClientUser = pconfig.Username
	} else {
		return nil, fmt.Errorf("error. Either provide username at provider level or resource level. Please check your configuration")
	}

	if len(rserver1.Password.ValueString()) > 0 {
		redfishClientPass = rserver1.Password.ValueString()
	} else if len(pconfig.Password) > 0 {
		redfishClientPass = pconfig.Password
	} else {
		return nil, fmt.Errorf("error. Either provide password at provider level or resource level. Please check your configuration")
	}

	if len(redfishClientUser) == 0 || len(redfishClientPass) == 0 {
		return nil, fmt.Errorf("error. Either Redfish client username or password has not been set. Please check your configuration")
	}

	clientConfig := gofish.ClientConfig{
		Endpoint:  rserver1.Endpoint.ValueString(),
		Username:  redfishClientUser,
		Password:  redfishClientPass,
		BasicAuth: true,
		Insecure:  rserver1.SslInsecure.ValueBool(),
	}
	api, err := gofish.Connect(clientConfig)
	if err != nil {
		return nil, fmt.Errorf("error connecting to redfish API: %w", err)
	}

	return api, nil
}

// GetSystemResource returns ComputerSystem resource from target defined by service.
func GetSystemResource(service *gofish.Service) (*redfish.ComputerSystem, error) {
	systems, err := service.Systems()
	if err != nil {
		return nil, err
	}

	for _, system := range systems {
		if system.ID == "0" { // at the moment only one specific 0 is supported
			return system, nil
		}
	}

	return nil, fmt.Errorf("Requested System resource has not been found on list")
}

func difference(a, b []string) []string {
	mb := make(map[string]struct{}, len(b))
	for _, x := range b {
		mb[x] = struct{}{}
	}
	var diff []string
	for _, x := range a {
		if _, found := mb[x]; !found {
			diff = append(diff, x)
		}
	}
	return diff
}

func retryConnectWithTimeout(ctx context.Context, pconfig *IrmcProvider, rserver *[]models.RedfishServer) (*gofish.APIClient, error) {
	startTime := time.Now()
	var apiClient *gofish.APIClient
	var err error
	timeout := 10 * time.Minute

	for time.Since(startTime) < timeout {
		apiClient, err = ConnectTargetSystem(pconfig, rserver)
		if err == nil {
			tflog.Info(ctx, "Successfully connected to the IRMC system.")
			return apiClient, nil
		}

		tflog.Warn(ctx, fmt.Sprintf("Failed to connect to the IRMC system: %s. Retrying in 30 seconds...", err.Error()))
		time.Sleep(30 * time.Second)
	}

	return nil, fmt.Errorf("connection timed out after 10 minutes: %w", err)
}<|MERGE_RESOLUTION|>--- conflicted
+++ resolved
@@ -45,11 +45,8 @@
 	simpleUpdate           string = "simple_update"
 	firmwareInventory      string = "firmware_inventory"
 	storageName            string = "storage"
-<<<<<<< HEAD
+	systemBoot             string = "system_boot"
 	iRMCAttributes         string = "irmc_attributes"
-=======
-	systemBoot             string = "system_boot"
->>>>>>> 03e26fb6
 )
 
 const (
