// Copyright (c) HashiCorp, Inc.
// SPDX-License-Identifier: MPL-2.0

package provider

import (
	"encoding/json"
	"fmt"
	"io"
	"log"
	"os"
	"testing"
	"time"

	"github.com/hashicorp/terraform-plugin-framework/providerserver"
	"github.com/hashicorp/terraform-plugin-go/tfprotov6"
	"github.com/joho/godotenv"
	"github.com/stmcginnis/gofish"
	"github.com/stmcginnis/gofish/redfish"
)

var (
	creds TestingServerCredentials
)

type TestingServerCredentials struct {
	Username string
	Password string
	Endpoint string
	Insecure bool
}

// testAccProtoV6ProviderFactories are used to instantiate a provider during
// acceptance testing. The factory function will be invoked for every Terraform
// CLI command executed to create a provider server to which the CLI can
// reattach.
var testAccProtoV6ProviderFactories = map[string]func() (tfprotov6.ProviderServer, error){
	"irmc-redfish": providerserver.NewProtocol6WithError(New("test")()),
}

func testAccPreCheck(t *testing.T) {
	// You can add code here to run prior to any test case execution, for example assertions
	// about the appropriate environment variables being set are common to see in a pre-check
	// function.
}

type vmediaType struct {
	MaxDev  int `json:"MaximumNumberOfDevices"`
	FreeDev int `json:"NumberOfFreeDevices"`
}

type vmediaConfig struct {
	Active   bool       `json:"RemoteMountEnabled"`
	CdConfig vmediaType `json:"CDImage"`
	HdConfig vmediaType `json:"HDImage"`
	Etag     string     `json:"@odata.etag"`
}

func testAccPrepareVMediaSlots(creds TestingServerCredentials) {
	clientConfig := gofish.ClientConfig{
		Endpoint:  "https://" + creds.Endpoint,
		Username:  creds.Username,
		Password:  creds.Password,
		BasicAuth: true,
		Insecure:  true,
	}

	api, err := gofish.Connect(clientConfig)
	if err != nil {
		log.Printf("Connect to %s reported error %s", clientConfig.Endpoint, err.Error())
		return
	}

	path := "/redfish/v1/Systems/0/Oem/ts_fujitsu/VirtualMedia"
	resp, err := api.Get(path)
	if err != nil {
		log.Printf("GET on %s reported error %s", path, err.Error())
		return
	}

	if resp.StatusCode == 200 {
		bodyBytes, err := io.ReadAll(resp.Body)
		if err != nil {
			return
		}

		var config vmediaConfig

		err = json.Unmarshal(bodyBytes, &config)
		if err != nil {
			log.Printf("Error while converting body to json (unmarshalling)")
			return
		}

		if config.CdConfig.MaxDev < 2 || config.HdConfig.MaxDev < 2 {
			config.CdConfig.MaxDev = 4
			config.HdConfig.MaxDev = 4

			headers := map[string]string{"If-Match": config.Etag}
			resp, err := api.PatchWithHeaders(path, config, headers)
			if err != nil {
				log.Printf("PATCH on %s reported error '%s'", path, err.Error())
				return
			}

			if resp.StatusCode == 200 {
				log.Print("Vmedia slot number settings changed successfully, 10s timeout will follow now")
				time.Sleep(10 * time.Second)
			}
		}
	}
}

<<<<<<< HEAD
func testAccPrepareStorageVolume(creds TestingServerCredentials) {
=======
func testChangePowerHostState(creds TestingServerCredentials, poweredOn bool) {
>>>>>>> 9dc53fd3
	clientConfig := gofish.ClientConfig{
		Endpoint:  "https://" + creds.Endpoint,
		Username:  creds.Username,
		Password:  creds.Password,
		BasicAuth: true,
		Insecure:  true,
	}

	api, err := gofish.Connect(clientConfig)
	if err != nil {
		log.Printf("Connect to %s reported error %s", clientConfig.Endpoint, err.Error())
		return
	}

<<<<<<< HEAD
	system, err := GetSystemResource(api.Service)
	if err != nil {
		log.Printf("Error while getting Systems/0 resource %s", err.Error())
		return
	}

	list_of_storage_controllers, err := system.Storage()
	if err != nil {
		log.Printf("Error while getting list of storage controllers %s", err.Error())
		return
	}

	if len(list_of_storage_controllers) == 0 {
		log.Printf("System does not show any attached storage controller")
		return
	}

	if system.PowerState != redfish.OnPowerState {
		log.Printf("System host is not powered on")
		return
=======
	if err = changePowerState(api.Service, poweredOn, 100); err != nil {
		log.Printf("Could not change power state %s", err.Error())
>>>>>>> 9dc53fd3
	}
}

func init() {
	err := godotenv.Load("redfish_test.env")
	if err != nil {
		fmt.Println(err.Error())
	}

	creds = TestingServerCredentials{
		Username: os.Getenv("TF_TESTING_USERNAME"),
		Password: os.Getenv("TF_TESTING_PASSWORD"),
		Endpoint: os.Getenv("TF_TESTING_ENDPOINT"),
		Insecure: false,
	}
}<|MERGE_RESOLUTION|>--- conflicted
+++ resolved
@@ -111,11 +111,7 @@
 	}
 }
 
-<<<<<<< HEAD
 func testAccPrepareStorageVolume(creds TestingServerCredentials) {
-=======
-func testChangePowerHostState(creds TestingServerCredentials, poweredOn bool) {
->>>>>>> 9dc53fd3
 	clientConfig := gofish.ClientConfig{
 		Endpoint:  "https://" + creds.Endpoint,
 		Username:  creds.Username,
@@ -130,7 +126,6 @@
 		return
 	}
 
-<<<<<<< HEAD
 	system, err := GetSystemResource(api.Service)
 	if err != nil {
 		log.Printf("Error while getting Systems/0 resource %s", err.Error())
@@ -151,10 +146,25 @@
 	if system.PowerState != redfish.OnPowerState {
 		log.Printf("System host is not powered on")
 		return
-=======
+	}
+}
+
+func testChangePowerHostState(creds TestingServerCredentials, poweredOn bool) {
+	clientConfig := gofish.ClientConfig{
+		Endpoint:  "https://" + creds.Endpoint,
+		Username:  creds.Username,
+		Password:  creds.Password,
+		BasicAuth: true,
+		Insecure:  true,
+	}
+
+	api, err := gofish.Connect(clientConfig)
+	if err != nil {
+		log.Printf("Connect to %s reported error %s", clientConfig.Endpoint, err.Error())
+		return
+	}
 	if err = changePowerState(api.Service, poweredOn, 100); err != nil {
 		log.Printf("Could not change power state %s", err.Error())
->>>>>>> 9dc53fd3
 	}
 }
 
