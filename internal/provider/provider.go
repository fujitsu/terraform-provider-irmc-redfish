// Copyright (c) HashiCorp, Inc.
// SPDX-License-Identifier: MPL-2.0

package provider

import (
	"context"
	//	"net/http"

	"github.com/hashicorp/terraform-plugin-framework/datasource"
	//	"github.com/hashicorp/terraform-plugin-framework/function"
	"github.com/hashicorp/terraform-plugin-framework/provider"
	"github.com/hashicorp/terraform-plugin-framework/provider/schema"
	"github.com/hashicorp/terraform-plugin-framework/resource"
	"github.com/hashicorp/terraform-plugin-framework/types"
	"github.com/hashicorp/terraform-plugin-log/tflog"
)

// Ensure IrmcProvider satisfies various provider interfaces.
var _ provider.Provider = &IrmcProvider{}

//var _ provider.ProviderWithFunctions = &IrmcProvider{}

// IrmcProvider defines the provider implementation.
type IrmcProvider struct {
	// version is set to the provider version on release, "dev" when the
	// provider is built and ran locally, and "test" when running acceptance
	// testing.
	version  string
	Username string
	Password string
	//	Endpoint string
}

// IrmcProviderModel describes the provider data model.
type IrmcProviderModel struct {
	Username types.String `tfsdk:"username"`
	Password types.String `tfsdk:"password"`
	//	Endpoint types.String `tfsdk:"endpoint"`
}

func (p *IrmcProvider) Metadata(ctx context.Context, req provider.MetadataRequest, resp *provider.MetadataResponse) {
	resp.TypeName = "irmc-redfish_"
	resp.Version = p.version
}

func (p *IrmcProvider) Schema(ctx context.Context, req provider.SchemaRequest, resp *provider.SchemaResponse) {
	resp.Schema = schema.Schema{
		Attributes: map[string]schema.Attribute{
			"username": schema.StringAttribute{
				MarkdownDescription: "",
				Description:         "Username accessing Redfish API",
				Optional:            true,
			},
			"password": schema.StringAttribute{
				MarkdownDescription: "",
				Description:         "Password related to given user name accessing Redfish API",
				Optional:            true,
			},
			//			"endpoint": schema.StringAttribute{
			//				MarkdownDescription: "",
			//				Description:         "Redfish API address",
			//				Optional:            true,
			//			},
		},
	}
}

func (p *IrmcProvider) Configure(ctx context.Context, req provider.ConfigureRequest, resp *provider.ConfigureResponse) {
	var data IrmcProviderModel

	resp.Diagnostics.Append(req.Config.Get(ctx, &data)...)

	if resp.Diagnostics.HasError() {
		return
	}

	// Configuration values are now available.
	if data.Username.IsUnknown() {
		resp.Diagnostics.AddWarning(
			"Unable to create client as username is missing",
			"Cannot use unknown value",
		)
	}

	if data.Password.IsUnknown() {
		resp.Diagnostics.AddWarning(
			"Unable to create client as password is missing",
			"Cannot use unknown value",
		)
	}

	p.Username = data.Username.ValueString()
	p.Password = data.Password.ValueString()

	resp.ResourceData = p
	resp.DataSourceData = p

	tflog.Trace(ctx, "Finished configuring the provider")

	// Example client configuration for data sources and resources
	/*
		client := http.DefaultClient
		resp.DataSourceData = client
		resp.ResourceData = client
	*/
}

func (p *IrmcProvider) Resources(ctx context.Context) []func() resource.Resource {
	return []func() resource.Resource{
		NewVirtualMediaResource,
<<<<<<< HEAD
		NewBootOrderResource,
=======
		NewPowerResource,
		NewIrmcRestartResource,
		NewBootSourceOverrideResource,
>>>>>>> 1d6461a5
	}
}

func (p *IrmcProvider) DataSources(ctx context.Context) []func() datasource.DataSource {
	return []func() datasource.DataSource{
		NewVirtualMediaDataSource,
	}
}

func New(version string) func() provider.Provider {
	return func() provider.Provider {
		return &IrmcProvider{
			version: version,
		}
	}
}<|MERGE_RESOLUTION|>--- conflicted
+++ resolved
@@ -109,13 +109,10 @@
 func (p *IrmcProvider) Resources(ctx context.Context) []func() resource.Resource {
 	return []func() resource.Resource{
 		NewVirtualMediaResource,
-<<<<<<< HEAD
-		NewBootOrderResource,
-=======
 		NewPowerResource,
 		NewIrmcRestartResource,
 		NewBootSourceOverrideResource,
->>>>>>> 1d6461a5
+		NewBootOrderResource,
 	}
 }
 
