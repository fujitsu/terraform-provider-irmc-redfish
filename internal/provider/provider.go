--- conflicted
+++ resolved
@@ -124,11 +124,8 @@
 		NewBootOrderResource,
 		NewBiosResource,
 		NewUserAccountResource,
-<<<<<<< HEAD
+		NewSimpleUpdateResource,
 		NewStorageVolumeResource,
-=======
-		NewSimpleUpdateResource,
->>>>>>> 5cff7b29
 	}
 }
 
