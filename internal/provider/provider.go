/*
Copyright (c) 2024 Fsas Technologies Inc., or its subsidiaries. All Rights Reserved.

Licensed under the Mozilla Public License Version 2.0 (the "License");
you may not use this file except in compliance with the License.
You may obtain a copy of the License at

    http://mozilla.org/MPL/2.0/


Unless required by applicable law or agreed to in writing, software
distributed under the License is distributed on an "AS IS" BASIS,
WITHOUT WARRANTIES OR CONDITIONS OF ANY KIND, either express or implied.
See the License for the specific language governing permissions and
limitations under the License.
*/

package provider

import (
	"context"

	"github.com/hashicorp/terraform-plugin-framework/datasource"
	"github.com/hashicorp/terraform-plugin-framework/provider"
	"github.com/hashicorp/terraform-plugin-framework/provider/schema"
	"github.com/hashicorp/terraform-plugin-framework/resource"
	"github.com/hashicorp/terraform-plugin-framework/types"
	"github.com/hashicorp/terraform-plugin-log/tflog"
)

// Ensure IrmcProvider satisfies various provider interfaces.
var _ provider.Provider = &IrmcProvider{}

var mutexPool = InitSyncPoolInstance()

// IrmcProvider defines the provider implementation.
type IrmcProvider struct {
	// version is set to the provider version on release, "dev" when the
	// provider is built and ran locally, and "test" when running acceptance
	// testing.
	version string

	Username string
	Password string
}

// IrmcProviderModel describes the provider data model.
type IrmcProviderModel struct {
	Username types.String `tfsdk:"username"`
	Password types.String `tfsdk:"password"`
}

func (p *IrmcProvider) Metadata(ctx context.Context, req provider.MetadataRequest, resp *provider.MetadataResponse) {
	// Here is provider name -------------------
	resp.TypeName = "irmc-redfish_"
	// Above is provider name ------------------

	resp.Version = p.version
}

func (p *IrmcProvider) Schema(ctx context.Context, req provider.SchemaRequest, resp *provider.SchemaResponse) {
	resp.Schema = schema.Schema{
		Attributes: map[string]schema.Attribute{
			"username": schema.StringAttribute{
				MarkdownDescription: "Username accessing Redfish API",
				Description:         "Username accessing Redfish API",
				Optional:            true,
			},
			"password": schema.StringAttribute{
				MarkdownDescription: "Password related to given user name accessing Redfish API",
				Description:         "Password related to given user name accessing Redfish API",
				Optional:            true,
			},
		},
	}
}

func (p *IrmcProvider) Configure(ctx context.Context, req provider.ConfigureRequest, resp *provider.ConfigureResponse) {
	var data IrmcProviderModel

	resp.Diagnostics.Append(req.Config.Get(ctx, &data)...)

	if resp.Diagnostics.HasError() {
		return
	}

	// Configuration values are now available.
	if data.Username.IsUnknown() {
		resp.Diagnostics.AddWarning(
			"Unable to create client as username is missing",
			"Cannot use unknown value",
		)
	}

	if data.Password.IsUnknown() {
		resp.Diagnostics.AddWarning(
			"Unable to create client as password is missing",
			"Cannot use unknown value",
		)
	}

	p.Username = data.Username.ValueString()
	p.Password = data.Password.ValueString()

	resp.ResourceData = p
	resp.DataSourceData = p

	tflog.Trace(ctx, "Finished configuring the provider")

	// Example client configuration for data sources and resources
	/*
		client := http.DefaultClient
		resp.DataSourceData = client
		resp.ResourceData = client
	*/
}

func (p *IrmcProvider) Resources(ctx context.Context) []func() resource.Resource {
	return []func() resource.Resource{
		NewVirtualMediaResource,
		NewPowerResource,
		NewIrmcRestartResource,
		NewBootSourceOverrideResource,
		NewBootOrderResource,
		NewBiosResource,
		NewUserAccountResource,
		NewSimpleUpdateResource,
		NewStorageResource,
		NewStorageVolumeResource,
		NewIrmcAttributesResource,
	}
}

func (p *IrmcProvider) DataSources(ctx context.Context) []func() datasource.DataSource {
	return []func() datasource.DataSource{
		NewVirtualMediaDataSource,
		NewBiosDataSource,
		NewFirmwareInventoryDataSource,
		NewStorageDataSource,
<<<<<<< HEAD
		NewIrmcAttributesDataSource,
=======
		NewSystemBootDataSource,
>>>>>>> 03e26fb6
	}
}

func New(version string) func() provider.Provider {
	return func() provider.Provider {
		return &IrmcProvider{
			version: version,
		}
	}
}<|MERGE_RESOLUTION|>--- conflicted
+++ resolved
@@ -137,11 +137,8 @@
 		NewBiosDataSource,
 		NewFirmwareInventoryDataSource,
 		NewStorageDataSource,
-<<<<<<< HEAD
+		NewSystemBootDataSource,
 		NewIrmcAttributesDataSource,
-=======
-		NewSystemBootDataSource,
->>>>>>> 03e26fb6
 	}
 }
 
